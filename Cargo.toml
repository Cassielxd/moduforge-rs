--- conflicted
+++ resolved
@@ -2,14 +2,9 @@
 resolver = "2"
 members = [
    "crates/*",
-<<<<<<< HEAD
    "examples/demo2/src-tauri",
-   "devtool-rules"
-=======
-   "examples/demo/src-tauri",
    "devtool-rules",
    "tools/*"
->>>>>>> 0fef265d
    ]
 exclude = [
    "examples/*"
